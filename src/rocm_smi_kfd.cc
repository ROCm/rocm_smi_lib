--- conflicted
+++ resolved
@@ -986,72 +986,11 @@
      << " for gfx_target_version"
      << " | Data (gfx_target_version) *gfx_target_version = "
      << std::to_string(*gfx_target_version)
-<<<<<<< HEAD
-     << " | Return: "
-     << getRSMIStatusString(amd::smi::ErrnoToRsmiStatus(ret), false)
+     << " | return = " << std::to_string(ret)
      << " | ";
   LOG_DEBUG(ss);
   return ret;
 }
 
-// Public interface for device
-// /sys/class/kfd/kfd/topology/nodes/*/gpu_id
-int KFDNode::get_gpu_id(uint64_t *gpu_id) {
-  std::ostringstream ss;
-  std::string gpuid_path = "/sys/class/kfd/kfd/topology/nodes/"
-    + std::to_string(this->node_indx_) + "/gpu_id";
-  const uint64_t undefined_gpu_id = std::numeric_limits<uint64_t>::max();
-  std::string gpu_id_string = "";
-  *gpu_id = undefined_gpu_id;
-  int ret = ReadSysfsStr(gpuid_path, &gpu_id_string);
-  if (ret != 0 || gpu_id_string.empty()) {
-    ss << __PRETTY_FUNCTION__
-       << " | File: " << gpuid_path
-       << " | Data (*gpu_id): empty or nullptr"
-       << " | Issue: Could not read node #" << std::to_string(this->node_indx_)
-       << ". KFD node was an unsupported node or value read was empty."
-       << " | Return: "
-       << getRSMIStatusString(amd::smi::ErrnoToRsmiStatus(ret), false)
-       << " | ";
-    LOG_ERROR(ss);
-    return ret;
-  }
-  *gpu_id = std::stoull(gpu_id_string);
-  if (*gpu_id == 0) {  // CPU node - return not supported
-    *gpu_id = undefined_gpu_id;
-    ret = ENOENT;  // map to RSMI_STATUS_NOT_SUPPORTED
-  }
-  ss << __PRETTY_FUNCTION__
-     << " | File: " << gpuid_path
-     << " | Read node #: " << std::to_string(this->node_indx_)
-     << " | Data (*gpu_id): " << std::to_string(*gpu_id)
-     << " | Return: "
-     << getRSMIStatusString(amd::smi::ErrnoToRsmiStatus(ret), false)
-     << " | ";
-  LOG_DEBUG(ss);
-  return ret;
-}
-
-// Public interface for device
-// /sys/class/kfd/kfd/topology/nodes/<node_id>
-int KFDNode::get_node_id(uint32_t *node_id) {
-  std::ostringstream ss;
-  int ret = 0;
-  std::string nodeid_path = "/sys/class/kfd/kfd/topology/nodes/"
-    + std::to_string(this->node_indx_);
-  ss << __PRETTY_FUNCTION__
-     << " | File: " << nodeid_path
-     << " | Read node #: " << std::to_string(this->node_indx_)
-     << " | Data (*node_id): " << std::to_string(*node_id)
-     << " | Return: "
-     << getRSMIStatusString(amd::smi::ErrnoToRsmiStatus(ret), false)
-=======
-     << " | return = " << std::to_string(ret)
->>>>>>> 8e78352d
-     << " | ";
-  LOG_DEBUG(ss);
-  return ret;
-}
-
 }  // namespace smi
 }  // namespace amd