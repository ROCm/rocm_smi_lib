--- conflicted
+++ resolved
@@ -287,7 +287,7 @@
     return -1
 
 
-def getId(device, silent=False):
+def getDRMDeviceId(device, silent=False):
     """ Return the hexadecimal value of a device's ID
 
     :param device: DRM device identifier
@@ -296,8 +296,10 @@
     """
     dv_id = c_short()
     ret = rocmsmi.rsmi_dev_id_get(device, byref(dv_id))
+    device_id_ret = "N/A"
     if rsmi_ret_ok(ret, device, 'get_device_id', silent):
-        return hex(dv_id.value)
+        device_id_ret = hex(dv_id.value)
+    return device_id_ret
 
 
 def getRev(device, silent=False):
@@ -309,104 +311,11 @@
     """
     dv_rev = c_short()
     ret = rocmsmi.rsmi_dev_revision_get(device, byref(dv_rev))
-    if rsmi_ret_ok(ret, device, 'get_device_rev', silent):
-        return hex(dv_rev.value)
-
-<<<<<<< HEAD
-def getSubsystemId(device, silent=False):
-    """ Return the a device's subsystem id
-
-    :param device: DRM device identifier
-    :param silent: Turn on to silence error output
-        (you plan to handle manually). Default is off.
-    """
-    model = create_string_buffer(MAX_BUFF_SIZE)
-    ret = rocmsmi.rsmi_dev_subsystem_name_get(device, model, MAX_BUFF_SIZE)
-    device_model = "N/A"
-    if rsmi_ret_ok(ret, device, 'get_subsystem_name', silent=silent):
-        device_model = model.value.decode()
-        # padHexValue is used for applications that expect 4-digit card models
-        device_model = padHexValue(device_model, 4)
-    return device_model
-
-def getVendor(device, silent=False):
-    """ Return the a device's vendor id
-
-    :param device: DRM device identifier
-    :param silent: Turn on to silence error output
-        (you plan to handle manually). Default is off.
-    """
-    vendor = create_string_buffer(MAX_BUFF_SIZE)
-    device_vendor = "N/A"
-    # Retrieve card vendor
-    ret = rocmsmi.rsmi_dev_vendor_name_get(device, vendor, MAX_BUFF_SIZE)
-    # Only continue if GPU vendor is AMD
-    if rsmi_ret_ok(ret, device, 'get_vendor_name', silent) and isAmdDevice(device):
-        device_vendor = vendor.value.decode()
-    return device_vendor
-
-def getGUID(device, silent=False):
-    """ Return the uint64 value of device's GUID,
-    also referred as GPU ID - reported by KFD.
-
-    :param device: DRM device identifier
-    :param silent: Turn on to silence error output
-        (you plan to handle manually). Default is off.
-    """
-    guid = c_uint64()
-    ret = rocmsmi.rsmi_dev_guid_get(device, byref(guid))
-    guid_ret = "N/A"
-    if rsmi_ret_ok(ret, device, 'get_gpu_id_kfd', silent=silent):
-        guid_ret = guid.value
-    return guid_ret
-
-def getTargetGfxVersion(device, silent=False):
-    """ Return the uint64 value of device's target
-    graphics version as reported by KFD
-
-    :param device: DRM device identifier
-    :param silent: Turn on to silence error output
-        (you plan to handle manually). Default is off.
-    """
-    gfx_version = c_uint64()
-    gfx_ver_ret = "N/A"
-    ret = rocmsmi.rsmi_dev_target_graphics_version_get(device, byref(gfx_version))
-    if rsmi_ret_ok(ret, device, 'get_target_gfx_version', silent=silent):
-        gfx_ver_ret = "gfx" + str(gfx_version.value)
-    return gfx_ver_ret
-
-def getNodeId(device, silent=False):
-    """ Return the uint32 value of device's node id
-    reported by KFD.
-
-    :param device: DRM device identifier
-    :param silent: Turn on to silence error output
-        (you plan to handle manually). Default is off.
-    """
-    node_id = c_uint32()
-    ret = rocmsmi.rsmi_dev_node_id_get(device, byref(node_id))
-    node_id_ret = "N/A"
-    if rsmi_ret_ok(ret, device, 'get_node_id_kfd', silent=silent):
-        node_id_ret = node_id.value
-    return node_id_ret
-
-def getDeviceName(device, silent=False):
-    """ Return the uint64 value of device's target
-        graphics version as reported by KFD
-
-    :param device: DRM device identifier
-    :param silent: Turn on to silence error output
-        (you plan to handle manually). Default is off.
-    """
-    # Retrieve the device series
-    series = create_string_buffer(MAX_BUFF_SIZE)
-    device_name_ret = "N/A"
-    ret = rocmsmi.rsmi_dev_name_get(device, series, MAX_BUFF_SIZE)
-    if rsmi_ret_ok(ret, device, 'get_name', silent=silent):
-        device_name_ret = series.value.decode()
-    return device_name_ret
-=======
->>>>>>> upstream/rocm-6.1.x
+    revision_ret = "N/A"
+    if rsmi_ret_ok(ret, device, 'get_device_rev', silent=silent):
+        revision_ret =  padHexValue(hex(dv_rev.value), 2)
+    return revision_ret
+
 
 def getMaxPower(device, silent=False):
     """ Return the maximum power cap of a given device
@@ -682,10 +591,12 @@
     """
     vbios = create_string_buffer(256)
     ret = rocmsmi.rsmi_dev_vbios_version_get(device, vbios, 256)
-    if ret == rsmi_status_t.RSMI_STATUS_NOT_SUPPORTED:
-        return "Unsupported"
-    elif rsmi_ret_ok(ret, device, silent=silent):
-        return vbios.value.decode()
+    vbios_ret = "N/A"
+    if rsmi_ret_ok(ret, device, silent=silent):
+        vbios_ret = vbios.value.decode()
+        if vbios_ret == "":
+            vbios_ret = "N/A"
+    return vbios_ret
 
 
 def getVersion(deviceList, component, silent=False):
@@ -1021,6 +932,7 @@
         return True
     return False
 
+
 def resetClocks(deviceList):
     """ Reset clocks to default
 
@@ -1943,10 +1855,11 @@
     deviceList.sort()
     available_temp_type = getTemperatureLabel(deviceList)
     temp_type = "(" + available_temp_type.capitalize() + ")"
-    header=['Device', '[Model : Revision]', 'Temp', 'Power', 'Partitions',
+    header=['Device', 'Node','IDs','', 'Temp', 'Power', 'Partitions',
             'SCLK', 'MCLK', 'Fan', 'Perf', 'PwrCap', 'VRAM%', 'GPU%']
-    subheader = ['', 'Name (20 chars)', temp_type, getPowerLabel(deviceList),
-                 '(Mem, Compute)', '', '', '', '', '', '', '']
+    subheader = ['', '','(DID,', 'GUID)', temp_type, getPowerLabel(deviceList),
+                 '(Mem, Compute, ID)',
+                   '', '', '', '', '', '', '']
     # add additional spaces to match header
     for idx, item in enumerate(subheader):
         header_size = len(header[idx])
@@ -1963,8 +1876,6 @@
     values = {}
     degree_sign = u'\N{DEGREE SIGN}'
     for device in deviceList:
-        gpu_dev_product_info = getDevProductInfo(device, silent)
-        gpu_dev_product_info_names = list(gpu_dev_product_info[device])
         temp_val = str(getTemp(device, available_temp_type, silent))
         if temp_val != 'N/A':
             temp_val += degree_sign + 'C'
@@ -1993,26 +1904,6 @@
             gpu_busy = str(getGpuUse(device, silent)) + '%'
         else:
             gpu_busy = 'Unsupported'
-<<<<<<< HEAD
-        vram_used, vram_total = getMemInfo(device, 'vram', silent)
-        mem_use_pct = 0
-        if vram_used is None:
-            mem_use_pct='Unsupported'
-        if vram_used != None and vram_total != None and float(vram_total) != 0:
-            mem_use_pct = '% 3.0f%%' % (100 * (float(vram_used) / float(vram_total)))
-
-        gpu_dev_product_info_top_name = gpu_dev_product_info_names[0]
-        if (len(gpu_dev_product_info_names) > 1):
-            values['card%s_Info' % (str(device))] = ['', gpu_dev_product_info_names[0], '', '', '',
-                                                    '', '', '',
-                                                    '', '', '', '']
-            gpu_dev_product_info_top_name = gpu_dev_product_info_names[1]
-
-        values['card%s' % (str(device))] = [device, gpu_dev_product_info_top_name, temp_val,
-                                            powerVal, combined_partition, sclk, mclk,
-                                            fan, str(perf).lower(), pwrCap, mem_use_pct,
-                                            gpu_busy]
-=======
         allocated_mem_percent = getAllocatedMemoryPercent(device)
 
         # Top Row - per device data
@@ -2025,7 +1916,6 @@
                                             str(pwrCap),
                                             allocated_mem_percent['combined'],
                                             str(gpu_busy)]
->>>>>>> 193294b1
 
     val_widths = {}
     for device in deviceList:
@@ -2049,18 +1939,13 @@
     for device in deviceList:
         printLog(None, "".join(str(word).ljust(max_widths[col]) for col, word in
                                zip(range(len(max_widths)), values['card%s' % (str(device))])), None)
-        gpu_dev_product_info = getDevProductInfo(device, silent)
-        gpu_dev_product_info_names = list(gpu_dev_product_info[device])
-        if (len(gpu_dev_product_info_names) > 1):
-            printLog(None, "".join(str(word).ljust(max_widths[col]) for col, word in
-                                zip(range(len(max_widths)), values['card%s_Info' % (str(device))])), None)
 
     printLogSpacer(contentSizeToFit=len(header_output))
     printLogSpacer(footerString, contentSizeToFit=len(header_output))
 
 
 def showAllConciseHw(deviceList):
-    """ Display critical Hardware info for all devices in a concise format
+    """ Display critical Hardware info
 
     :param deviceList: List of DRM devices (can be a single-item list)
     """
@@ -2068,43 +1953,19 @@
     if PRINT_JSON:
         print('ERROR: Cannot print JSON/CSV output for concise hardware output')
         sys.exit(1)
-<<<<<<< HEAD
     header = ['GPU', 'NODE', 'DID', 'GUID', 'GFX VER', 'GFX RAS', 'SDMA RAS', 'UMC RAS', 'VBIOS', 'BUS'
                , 'PARTITION ID']
-=======
-    printLogSpacer(' Concise Hardware Info ')
-    header = ['GPU', 'DID', 'DREV', 'GFX RAS', 'SDMA RAS', 'UMC RAS', 'VBIOS', 'BUS']
->>>>>>> upstream/rocm-6.1.x
     head_widths = [len(head) + 2 for head in header]
     values = {}
     silent = True
     for device in deviceList:
-<<<<<<< HEAD
-        did = getDRMDeviceId(device, silent)
-        nodeid = getNodeId(device, silent)
-        guid = getGUID(device, silent)
-        partition_id = getPartitionId(device, silent)
-        gfxVer = getTargetGfxVersion(device, silent)
-=======
-        gpuid = getId(device, silent)
-        if str(gpuid).startswith('0x'):
-            gpuid = str(gpuid)[2:]
-        gpurev = getRev(device, silent)
-        if str(gpurev).startswith('0x'):
-            gpurev = str(gpurev)[2:]
-
->>>>>>> upstream/rocm-6.1.x
         gfxRas = getRasEnablement(device, 'GFX', silent)
         sdmaRas = getRasEnablement(device, 'SDMA', silent)
         umcRas = getRasEnablement(device, 'UMC', silent)
         vbios = getVbiosVersion(device, silent)
         bus = getBus(device, silent)
-<<<<<<< HEAD
         values['card%s' % (str(device))] = [device, nodeid, did, guid, gfxVer, gfxRas, sdmaRas,
                                             umcRas, vbios, bus, partition_id]
-=======
-        values['card%s' % (str(device))] = [device, gpuid, gpurev, gfxRas, sdmaRas, umcRas, vbios, bus]
->>>>>>> upstream/rocm-6.1.x
     val_widths = {}
     for device in deviceList:
         val_widths[device] = [len(str(val)) + 2 for val in values['card%s' % (str(device))]]
@@ -2112,11 +1973,25 @@
     for device in deviceList:
         for col in range(len(val_widths[device])):
             max_widths[col] = max(max_widths[col], val_widths[device][col])
-    printLog(None, "".join(word.ljust(max_widths[col]) for col, word in zip(range(len(max_widths)), header)), None)
-    for device in deviceList:
-        printLog(None, "".join(str(word).ljust(max_widths[col]) for col, word in
-                               zip(range(len(max_widths)), values['card%s' % (str(device))])), None)
-    printLogSpacer()
+    device_output=""
+    for device in deviceList:
+        if (device + 1 != len(deviceList)):
+            device_output += "".join(str(word).ljust(max_widths[col]) for col, word in
+                               zip(range(len(max_widths)), values['card%s' % (str(device))])) + "\n"
+        else:
+            device_output += "".join(str(word).ljust(max_widths[col]) for col, word in
+                               zip(range(len(max_widths)), values['card%s' % (str(device))]))
+
+    #################################
+    # Display concise hardware info #
+    #################################
+    header_output = "".join(word.ljust(max_widths[col]) for col, word in zip(range(len(max_widths)), header))
+    printLogSpacer(headerString, contentSizeToFit=len(header_output))
+    printLogSpacer(' Concise Hardware Info ', contentSizeToFit=len(header_output))
+    printLog(None, header_output, None)
+    printLog(None, device_output, None)
+    printLogSpacer(fill='=', contentSizeToFit=len(header_output))
+    printLogSpacer(footerString, contentSizeToFit=len(header_output))
 
 
 def showBus(deviceList):
@@ -2471,14 +2346,17 @@
 
 
 def showId(deviceList):
-    """ Display the device ID for a list of devices
+    """ Display the device IDs for a list of devices
 
     :param deviceList: List of DRM devices (can be a single-item list)
     """
     printLogSpacer(' ID ')
     for device in deviceList:
-        printLog(device, 'Device ID', getId(device))
-        printLog(device, 'Device Rev', getRev(device))
+        printLog(device, 'Device Name', '\t\t' + str(getDeviceName(device)))
+        printLog(device, 'Device ID', '\t\t' + str(getDRMDeviceId(device)))
+        printLog(device, 'Device Rev', '\t\t' + str(getRev(device)))
+        printLog(device, 'Subsystem ID', '\t' + str(getSubsystemId(device)))
+        printLog(device, 'GUID', '\t\t' + str(getGUID(device)))
     printLogSpacer()
 
 
@@ -2674,6 +2552,7 @@
         vramUsage = 'UNKNOWN'
         sdmaUsage = 'UNKNOWN'
         cuOccupancy = 'UNKNOWN'
+        cuOccupancyInvalid = 0xFFFFFFFF
         dv_indices = (c_uint32 * num_devices.value)()
         ret = rocmsmi.rsmi_compute_process_gpus_get(int(pid), None, byref(num_devices))
         if rsmi_ret_ok(ret, metric='get_gpu_compute_process'):
@@ -2689,7 +2568,8 @@
                 if rsmi_ret_ok(ret, metric='get_compute_process_info_by_pid'):
                     vramUsage = proc.vram_usage
                     sdmaUsage = proc.sdma_usage
-                    cuOccupancy = proc.cu_occupancy
+                    if proc.cu_occupancy != cuOccupancyInvalid:
+                        cuOccupancy = proc.cu_occupancy
                 else:
                     logging.debug('Unable to fetch process info by PID')
                 dataArray.append([pid, getProcessName(pid), str(gpuNumber), str(vramUsage), str(sdmaUsage), str(cuOccupancy)])
@@ -2698,7 +2578,8 @@
             if rsmi_ret_ok(ret, metric='get_compute_process_info_by_pid'):
                 vramUsage = proc.vram_usage
                 sdmaUsage = proc.sdma_usage
-                cuOccupancy = proc.cu_occupancy
+                if proc.cu_occupancy != cuOccupancyInvalid:
+                    cuOccupancy = proc.cu_occupancy
             else:
                 logging.debug('Unable to fetch process info by PID')
             dataArray.append([pid, getProcessName(pid), str(gpuNumber), str(vramUsage), str(sdmaUsage), str(cuOccupancy)])
@@ -2766,124 +2647,39 @@
     printLogSpacer()
 
 
-def showProductName(deviceList):
-    """ Show the requested product name for a list of devices
-
-    :param deviceList: List of DRM devices (can be a single-item list)
-    """
-    series = create_string_buffer(256)
-    model = create_string_buffer(256)
-    vendor = create_string_buffer(256)
-    vbios = create_string_buffer(256)
-    # sku = create_string_buffer(256)
+def showProduct(deviceList):
+    """ Show the requested product information for a list of devices
+
+    :param deviceList: List of DRM devices (can be a single-item list)
+    """
     printLogSpacer(' Product Info ')
     for device in deviceList:
-        # Retrieve card vendor
-        ret = rocmsmi.rsmi_dev_vendor_name_get(device, vendor, 256)
         # Only continue if GPU vendor is AMD
-        if rsmi_ret_ok(ret, device, 'get_vendor_name') and isAmdDevice(device):
-            try:
-                device_vendor = vendor.value.decode()
-            except UnicodeDecodeError:
-                printErrLog(device, "Unable to read device vendor")
-                device_vendor = "N/A"
-            # Retrieve the device series
-            ret = rocmsmi.rsmi_dev_name_get(device, series, 256)
-            if rsmi_ret_ok(ret, device, 'get_name'):
-                try:
-                    device_series = series.value.decode()
-                    printLog(device, 'Card series', '\t\t' + device_series)
-                except UnicodeDecodeError:
-                    printErrLog(device, "Unable to read card series")
-            # Retrieve the device model
-            ret = rocmsmi.rsmi_dev_subsystem_name_get(device, model, 256)
-            if rsmi_ret_ok(ret, device, 'get_subsystem_name'):
-                try:
-                    device_model = model.value.decode()
-                    # padHexValue is used for applications that expect 4-digit card models
-                    printLog(device, 'Card model', '\t\t' + padHexValue(device_model, 4))
-                except UnicodeDecodeError:
-                    printErrLog(device, "Unable to read device model")
-            printLog(device, 'Card vendor', '\t\t' + device_vendor)
+        if isAmdDevice(device):
             # TODO: Retrieve the SKU using 'rsmi_dev_sku_get' from the LIB
-            # ret = rocmsmi.rsmi_dev_sku_get(device, sku, 256)
-            # if rsmi_ret_ok(ret, device) and sku.value.decode():
-            #     device_sku = sku.value.decode()
-            # Retrieve the device SKU as a substring from VBIOS
-            device_sku = ""
-            ret = rocmsmi.rsmi_dev_vbios_version_get(device, vbios, 256)
-            if ret == rsmi_status_t.RSMI_STATUS_NOT_SUPPORTED:
-                device_sku = "Unsupported"
-                printLog(device, 'Card SKU', '\t\t' + device_sku)
-            elif rsmi_ret_ok(ret, device, 'get_vbios_version') and vbios.value.decode():
-                # Device SKU is just the characters in between the two '-' in vbios_version
-                if vbios.value.decode().count('-') == 2 and len(str(vbios.value.decode().split('-')[1])) > 1:
-                    device_sku = vbios.value.decode().split('-')[1]
-                else:
-                    device_sku = 'unknown'
-                printLog(device, 'Card SKU', '\t\t' + device_sku)
-            else:
-                printErrLog(device, "Unable to decode VBIOS value for device SKU")
-        else:
+            # Device SKU is just the characters in between the two '-' in vbios_version
+            vbios = getVbiosVersion(device, True)
+            device_sku = "N/A"
+            if vbios.count('-') == 2 and len(str(vbios.split('-')[1])) > 1:
+                device_sku = vbios.split('-')[1]
+
+            printLog(device, 'Card Series', '\t\t' + str(getDeviceName(device)))
+            # Retrieve device ID from DRM and KFD
+            printLog(device, 'Card Model', str('\t\t' + getDRMDeviceId(device)))
+            printLog(device, 'Card Vendor', '\t\t' + getVendor(device))
+            printLog(device, 'Card SKU', '\t\t' + device_sku)
+            printLog(device, 'Subsystem ID', str('\t' + getSubsystemId(device)))
+            printLog(device, 'Device Rev', str('\t\t' + getRev(device)))
+            printLog(device, 'Node ID', str('\t\t' + str(getNodeId(device))))
+            printLog(device, 'GUID', str('\t\t' + str(getGUID(device))))
+            printLog(device, 'GFX Version', str('\t\t' + getTargetGfxVersion(device)))
+
+        else:
+            vendor = getVendor(device)
             printLog(device, 'Incompatible device.\n' \
                              'GPU[%s]\t\t: Expected vendor name: Advanced Micro Devices, Inc. [AMD/ATI]\n' \
-                             'GPU[%s]\t\t: Actual vendor name' % (device, device), vendor.value.decode())
-    printLogSpacer()
-
-
-def getDevProductInfo(device, silent=False):
-    """ Show the requested product name for the device requested
-
-    @param device: Device we want to get the info for
-    @param silent=Turn on to silence error output
-    (you plan to handle manually). Default is off.
-    """
-
-    # Retrieve card vendor
-    MAX_DESC_SIZE = 20
-    device_series = "N/A"
-    device_model = "N/A"
-    gpu_revision = "N/A"
-    device_list = {}
-    vendor = create_string_buffer(MAX_BUFF_SIZE)
-    ret = rocmsmi.rsmi_dev_vendor_name_get(device, vendor, MAX_BUFF_SIZE)
-    # Only continue if GPU vendor is AMD
-    if rsmi_ret_ok(ret, device, 'get_vendor_name', silent) and isAmdDevice(device):
-        # Retrieve the device series
-        series = create_string_buffer(MAX_BUFF_SIZE)
-        ret = rocmsmi.rsmi_dev_name_get(device, series, MAX_BUFF_SIZE)
-        if rsmi_ret_ok(ret, device, 'get_name', silent):
-            try:
-                device_series = series.value.decode()
-            except UnicodeDecodeError:
-                if not silent:
-                    printErrLog(device, "Unable to read card series")
-
-        # Retrieve the device model
-        model = create_string_buffer(MAX_BUFF_SIZE)
-        ret = rocmsmi.rsmi_dev_subsystem_name_get(device, model, MAX_BUFF_SIZE)
-        if rsmi_ret_ok(ret, device, 'get_subsystem_name', silent):
-            try:
-                device_model = model.value.decode()
-                device_model = padHexValue(device_model, 4)
-            except UnicodeDecodeError:
-                if not silent:
-                    printErrLog(device, "Unable to read device model")
-
-            try:
-                gpu_revision = padHexValue(getRev(device), 2)
-            except Exception as exc:
-                if not silent:
-                    printErrLog(device, "Unable to read card revision %s" % (exc))
-
-        device_series_str = str(device_series[:MAX_DESC_SIZE])
-        device_series_str = device_series_str.ljust(MAX_DESC_SIZE, ' ')
-        device_model_str  = str(('[' + device_model + ' : ' + gpu_revision + ']'))
-        device_model_str  = str(device_model_str[:MAX_DESC_SIZE])
-        device_model_str  = device_model_str.ljust(MAX_DESC_SIZE, ' ')
-        device_list = {device : [device_series_str, device_model_str]}
-
-    return device_list
+                             'GPU[%s]\t\t: Actual vendor name' % (device, device), vendor)
+    printLogSpacer()
 
 
 def showProfile(deviceList):
@@ -3900,9 +3696,10 @@
 
 # The code below is for when this script is run as an executable instead of when imported as a module
 def isConciseInfoRequested(args):
-    return len(sys.argv) == 1 or \
+    is_concise_req = len(sys.argv) == 1 or \
             len(sys.argv) == 2 and (args.alldevices or (args.json or args.csv)) or \
             len(sys.argv) == 3 and (args.alldevices and (args.json or args.csv))
+    return is_concise_req
 
 if __name__ == '__main__':
     parser = argparse.ArgumentParser(
@@ -3928,7 +3725,7 @@
     groupDisplayOpt.add_argument('--showhw', help='Show Hardware details', action='store_true')
     groupDisplayOpt.add_argument('-a', '--showallinfo', help='Show Temperature, Fan and Clock values',
                                  action='store_true')
-    groupDisplayTop.add_argument('-i', '--showid', help='Show DEVICE ID', action='store_true')
+    groupDisplayTop.add_argument('-i', '--showid', help='Show DEVICE IDs', action='store_true')
     groupDisplayTop.add_argument('-v', '--showvbios', help='Show VBIOS version', action='store_true')
     groupDisplayTop.add_argument('-e', '--showevents', help='Show event list', metavar='EVENT', type=str, nargs='*')
     groupDisplayTop.add_argument('--showdriverversion', help='Show kernel driver version', action='store_true')
@@ -3937,7 +3734,7 @@
     groupDisplayTop.add_argument('--showmclkrange', help='Show mclk range', action='store_true')
     groupDisplayTop.add_argument('--showmemvendor', help='Show GPU memory vendor', action='store_true')
     groupDisplayTop.add_argument('--showsclkrange', help='Show sclk range', action='store_true')
-    groupDisplayTop.add_argument('--showproductname', help='Show SKU/Vendor name', action='store_true')
+    groupDisplayTop.add_argument('--showproductname', help='Show product details', action='store_true')
     groupDisplayTop.add_argument('--showserial', help='Show GPU\'s Serial Number', action='store_true')
     groupDisplayTop.add_argument('--showuniqueid', help='Show GPU\'s Unique ID', action='store_true')
     groupDisplayTop.add_argument('--showvoltagerange', help='Show voltage range', action='store_true')
@@ -4121,7 +3918,7 @@
 
     if not PRINT_JSON:
         print('\n')
-    if not isConciseInfoRequested(args):
+    if not isConciseInfoRequested(args) and args.showhw == False:
         printLogSpacer(headerString)
 
     if args.showallinfo:
@@ -4248,7 +4045,7 @@
     if args.showfwinfo or str(args.showfwinfo) == '[]':
         showFwInfo(deviceList, args.showfwinfo)
     if args.showproductname:
-        showProductName(deviceList)
+        showProduct(deviceList)
     if args.showxgmierr:
         showXgmiErr(deviceList)
     if args.shownodesbw:
@@ -4385,7 +4182,7 @@
                 devCsv = formatCsv(deviceList)
                 print(devCsv)
 
-    if not isConciseInfoRequested(args):
+    if not isConciseInfoRequested(args) and args.showhw == False:
         printLogSpacer(footerString)
 
     rsmi_ret_ok(rocmsmi.rsmi_shut_down())
